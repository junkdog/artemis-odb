package com.artemis;

import com.artemis.injection.CachedInjector;
import com.artemis.injection.Injector;
import com.artemis.utils.Bag;
import com.artemis.utils.ImmutableBag;
import com.artemis.utils.IntBag;
import com.artemis.utils.reflect.ClassReflection;
import com.artemis.utils.reflect.Constructor;
import com.artemis.utils.reflect.ReflectionException;

import java.util.*;

import static com.artemis.WorldConfiguration.ASPECT_SUBSCRIPTION_MANAGER_IDX;

/**
 * The primary instance for the framework.
 * <p>
 * It contains all the systems. You must use this to create, delete and
 * retrieve entities. It is also important to set the delta each game loop
 * iteration, and initialize before game loop.
 * </p>
 * @author Arni Arent
 * @author junkdog
 */
public class World {

	/** Manages all entities for the world. */
	private final EntityManager em;

	/** Manages all component-entity associations for the world. */
	private final ComponentManager cm;

	/** Pool of entity edits. */
	final BatchChangeProcessor batchProcessor;

	final WorldSegment partition;

	/** The time passed since the last update. */
	public float delta;

	/**
	 * Creates a world without custom systems.
	 * <p>
	 * {@link com.artemis.EntityManager}, {@link ComponentManager} and {@link AspectSubscriptionManager} are
	 * available by default.
	 * </p>
	 * Why are you using this? Use {@link #World(WorldConfiguration)} to create a world with your own systems.
	 */
	public World() {
		this(new WorldConfiguration());
	}

	/**
	 * Creates a new world.
	 * <p>
	 * {@link com.artemis.EntityManager}, {@link ComponentManager} and {@link AspectSubscriptionManager} are
	 * available by default, on top of your own systems.
	 * </p>
	 * @see WorldConfigurationBuilder
	 * @see WorldConfiguration
	 */
	public World(WorldConfiguration configuration) {
		partition = new WorldSegment(configuration);

		final ComponentManager lcm = (ComponentManager) configuration.systems.get(WorldConfiguration.COMPONENT_MANAGER_IDX);
		final EntityManager lem = (EntityManager) configuration.systems.get(WorldConfiguration.ENTITY_MANAGER_IDX);

		cm = lcm == null ? new ComponentManager(configuration.expectedEntityCount()) : lcm;
		em = lem == null ? new EntityManager(configuration.expectedEntityCount()) : lem;
		batchProcessor = new BatchChangeProcessor(this);

		configuration.initialize(this, partition.injector, partition.asm);

		if (partition.invocationStrategy == null) {
			setInvocationStrategy(new InvocationStrategy());
		}
	}

	/**
	 * Inject dependencies on object.
	 * <p/>
	 * Immediately perform dependency injection on the target, even if the target isn't of an Artemis class.
	 * <p/>
	 * If you want to specify nonstandard dependencies to inject, use
	 * {@link com.artemis.WorldConfiguration#register(String, Object)} instead, or
	 * configure an {@link com.artemis.injection.Injector}
	 * <p/>
	 * If you want a non-throwing alternative, use {@link #inject(Object, boolean)}
	 * @param target
	 * 		Object to inject into.
	 * 		throws {@link MundaneWireException} if {@code target} is annotated with {@link com.artemis.annotations.SkipWire}
	 * @see com.artemis.annotations.Wire for more details about dependency injection.
	 * @see #inject(Object, boolean)
	 */
	public void inject(Object target) {
		inject(target, true);
	}

	/**
	 * Inject dependencies on object.
	 * <p/>
	 * Will not if it is annotated with {@link com.artemis.annotations.Wire}.
	 * <p/>
	 * If you want to specify nonstandard dependencies to inject, use
	 * {@link com.artemis.WorldConfiguration#register(String, Object)} instead, or
	 * configure an {@link com.artemis.injection.Injector}.
	 * @param target
	 * 		Object to inject into.
	 * @param failIfNotInjectable
	 * 		if true, this method will
	 * 		throws {@link MundaneWireException} if {@code target} is annotated with
	 * 		{@link com.artemis.annotations.SkipWire} and {@code failIfNotInjectable} is true
	 * @see com.artemis.annotations.Wire for more details about dependency injection.
	 * @see #inject(Object)
	 */
	public void inject(Object target, boolean failIfNotInjectable) {
		boolean injectable = partition.injector.isInjectable(target);
		if (!injectable && failIfNotInjectable)
			throw new MundaneWireException("Attempted injection on " + target.getClass()
					.getName() + ", which is annotated with @SkipWire");

		if (injectable)
			partition.injector.inject(target);
	}

	/**
	 * Disposes all systems. Only necessary if either need to free
	 * managed resources upon bringing the world to an end.
	 * @throws ArtemisMultiException
	 * 		if any system throws an exception.
	 */
	public void dispose() {
		List<Throwable> exceptions = new ArrayList<Throwable>();

		for (BaseSystem system : partition.systemsBag) {
			try {
				system.dispose();
			} catch (Exception e) {
				exceptions.add(e);
			}
		}

		if (exceptions.size() > 0)
			throw new ArtemisMultiException(exceptions);
	}

	/**
	 * Create entity factory for entities with a predefined component composition.
	 *
	 * @param factory type to create.
	 * @param <T> type to create. Should implement {@link EntityFactory}.
	 * @return Implementation of EntityFactory.
	 * @see EntityFactory for instructions about configuration.
	 */
	@SuppressWarnings("unchecked")
	public <T extends EntityFactory> T createFactory(Class<?> factory) {
		if (!factory.isInterface())
			throw new MundaneWireException("Expected interface for type: " + factory);

		String impl = factory.getName() + "Impl";
		try {
			Class<?> implClass = ClassReflection.forName(impl);
			Constructor constructor = ClassReflection.getConstructor(implClass, World.class);
			return (T) constructor.newInstance(this);
		} catch (ReflectionException e) {
			throw new RuntimeException(e);
		}
	}

	/**
	 * Get entity editor for entity.
	 * @return a fast albeit verbose editor to perform batch changes to entities.
	 * @param entityId entity to fetch editor for.
	 */
	public EntityEdit edit(int entityId) {
<<<<<<< HEAD
=======
		if (!em.isActive(entityId))
			throw new RuntimeException("Issued edit on deleted " + entityId);

>>>>>>> 4f83555a
		return batchProcessor.obtainEditor(entityId);
	}

	/**
	 * Returns a manager that takes care of all the entities in the world.
	 * @return entity manager
	 */
	public EntityManager getEntityManager() {
		return em;
	}

	/**
	 * Returns a manager that takes care of all the components in the world.
	 * @return component manager
	 */
	public ComponentManager getComponentManager() {
		return cm;
	}

	/**
	 * Return a manager that takes care of all subscriptions in the world.
	 * @return aspect subscription manager
	 */
	public AspectSubscriptionManager getAspectSubscriptionManager() {
		return partition.asm;
	}

	/**
	 * Returns a manager of the specified type.
	 * @param <T>
	 * 		class type of the manager
	 * @param managerType
	 * 		class type of the manager
	 * @return the manager
	 * @deprecated managers and systems are treated equally. use {@link #getSystem(Class)} instead.
	 */
	@SuppressWarnings("unchecked")
	@Deprecated
	public <T extends BaseSystem> T getManager(Class<T> managerType) {
		return (T) partition.systems.get(managerType);
	}

	/**
	 * Time since last game loop.
	 * @return delta time since last game loop
	 */
	public float getDelta() {
		return delta;
	}

	/**
	 * You must specify the delta for the game here.
	 * @param delta
	 * 		time since last game loop
	 */
	public void setDelta(float delta) {
		this.delta = delta;
	}

	/**
	 * Delete the entity from the world.
	 * @param e
	 * 		the entity to delete
	 * @see #delete(int) recommended alternative.
	 */
	public void deleteEntity(Entity e) {
		delete(e.id);
	}

	/**
	 * Delete the entity from the world.
	 *
	 * The entity is considered to be in a final state once invoked;
	 * adding or removing components from an entity scheduled for
	 * deletion will likely throw exceptions.
	 *
	 * @param entityId
	 * 		the entity to delete
	 */
	public void delete(int entityId) {
<<<<<<< HEAD
		batchProcessor.deleted.set(entityId);

		// guarding against previous transmutations
		batchProcessor.changed.set(entityId, false);
=======
		batchProcessor.delete(entityId);
>>>>>>> 4f83555a
	}

	/**
	 * Create and return a new or reused entity instance. Entity is
	 * automatically added to the world.
	 *
	 * @return entity
	 * @see #create() recommended alternative.
	 */
	public Entity createEntity() {
		Entity e = em.createEntityInstance();
		batchProcessor.changed.set(e.getId());
		return e;
	}

	/**
	 * Create and return a new or reused entity id. Entity is
	 * automatically added to the world.
	 *
	 * @return assigned entity id, where id >= 0.
	 */
	public int create() {
		int entityId = em.create();
		batchProcessor.changed.set(entityId);
		return entityId;
	}

	/**
	 * Create and return an {@link Entity} wrapping a new or reused entity instance.
	 * Entity is automatically added to the world.
	 *
	 * Use {@link Entity#edit()} to set up your newly created entity.
	 *
	 * You can also create entities using:
	 * - {@link com.artemis.utils.EntityBuilder} Convenient entity creation. Not useful when pooling.
	 * - {@link com.artemis.Archetype} Fastest, low level, no parameterized components.
	 * - {@link com.artemis.EntityFactory} Fast, clean and convenient. For fixed composition entities. Requires some setup.
	 * Best choice for parameterizing pooled components.
	 *
	 * @see #create() recommended alternative.
	 * @return entity
	 */
	public Entity createEntity(Archetype archetype) {
		Entity e = em.createEntityInstance(archetype);
		cm.addComponents(e.getId(), archetype);
		batchProcessor.changed.set(e.getId());
		return e;
	}

	/**
	 * Create and return an {@link Entity} wrapping a new or reused entity instance.
	 * Entity is automatically added to the world.
	 *
	 * Use {@link Entity#edit()} to set up your newly created entity.
	 *
	 * You can also create entities using:
	 * - {@link com.artemis.utils.EntityBuilder} Convenient entity creation. Not useful when pooling.
	 * - {@link com.artemis.Archetype} Fastest, low level, no parameterized components.
	 * - {@link com.artemis.EntityFactory} Fast, clean and convenient. For fixed composition entities. Requires some setup.
	 * Best choice for parameterizing pooled components.
	 *
	 * @return assigned entity id
	 */
	public int create(Archetype archetype) {
		int entityId = em.create(archetype);
		cm.addComponents(entityId, archetype);
		batchProcessor.changed.set(entityId);
		return entityId;
	}

	/**
	 * Get entity with the specified id.
	 *
	 * Resolves entity id to the unique entity instance. <em>This method may
	 * return an entity even if it isn't active in the world. Make sure you
	 * do not retain id's of deleted entities.
	 *
	 * @param entityId
	 * 		the entities id
	 * @return the specific entity
	 */
	public Entity getEntity(int entityId) {
		return em.getEntity(entityId);
	}

	/**
	 * Gives you all the systems in this world for possible iteration.
	 * @return all entity systems in world
	 */
	public ImmutableBag<BaseSystem> getSystems() {
		return partition.systemsBag;
	}

	/**
	 * Retrieve a system for specified system type.
	 * @param <T>
	 * 		the class type of system
	 * @param type
	 * 		type of system
	 * @return instance of the system in this world
	 */
	@SuppressWarnings("unchecked")
	public <T extends BaseSystem> T getSystem(Class<T> type) {
		return (T) partition.systems.get(type);
	}

	/** Set strategy for invoking systems on {@link #process()}. */
	protected void setInvocationStrategy(SystemInvocationStrategy invocationStrategy) {
		partition.invocationStrategy = invocationStrategy;
		invocationStrategy.setWorld(this);
		invocationStrategy.initialize();
	}

	/**
	 * Process all non-passive systems.
	 * @see InvocationStrategy to control and extend how systems are invoked.
	 */
	public void process() {
		batchProcessor.update();
		partition.process();
<<<<<<< HEAD
		em.clean();
=======

		IntBag pendingPurge = batchProcessor.getPendingPurge();
		if (!pendingPurge.isEmpty()) {
			cm.clean(pendingPurge);
			em.clean(pendingPurge);
		}
>>>>>>> 4f83555a
	}

	/**
	 * Retrieves a ComponentMapper instance for fast retrieval of components
	 * from entities.
	 *
	 * Odb automatically injects component mappers into systems, calling this
	 * method is usually not required.,
	 *
	 * @param <T>
	 * 		class type of the component
	 * @param type
	 * 		type of component to get mapper for
	 * @return mapper for specified component type
	 */
	public <T extends Component> ComponentMapper<T> getMapper(Class<T> type) {
		return cm.getMapper(type);
	}

	/**
	 * @return Injector responsible for dependency injection.
	 */
	public Injector getInjector() {
		return partition.injector;
	}

	/**
	 * @return Strategy used for invoking systems during {@link World#process()}.
	 */
	public <T extends SystemInvocationStrategy> T getInvocationStrategy() {
		return (T) partition.invocationStrategy;
	}

	static class WorldSegment {
		/** Contains all systems and systems classes mapped. */
		final Map<Class<?>, BaseSystem> systems;

		/** Contains all systems unordered. */
		final Bag<BaseSystem> systemsBag;

		/** Responsible for dependency injection. */
		final Injector injector;

		/** Manages all aspect based entity subscriptions for the world. */
		final AspectSubscriptionManager asm;

		/** Contains strategy for invoking systems upon process. */
		SystemInvocationStrategy invocationStrategy;

		WorldSegment(WorldConfiguration configuration) {
			systems = new IdentityHashMap<Class<?>, BaseSystem>();
			systemsBag = configuration.systems;

			AspectSubscriptionManager asm = (AspectSubscriptionManager) systemsBag.get(ASPECT_SUBSCRIPTION_MANAGER_IDX);
			this.asm = (asm == null) ? new AspectSubscriptionManager() : asm;

			injector = (configuration.injector != null)
				? configuration.injector
				: new CachedInjector();
		}

		void process() {
			invocationStrategy.process(systemsBag);
		}
	}
}<|MERGE_RESOLUTION|>--- conflicted
+++ resolved
@@ -174,12 +174,9 @@
 	 * @param entityId entity to fetch editor for.
 	 */
 	public EntityEdit edit(int entityId) {
-<<<<<<< HEAD
-=======
 		if (!em.isActive(entityId))
 			throw new RuntimeException("Issued edit on deleted " + entityId);
 
->>>>>>> 4f83555a
 		return batchProcessor.obtainEditor(entityId);
 	}
 
@@ -260,14 +257,7 @@
 	 * 		the entity to delete
 	 */
 	public void delete(int entityId) {
-<<<<<<< HEAD
-		batchProcessor.deleted.set(entityId);
-
-		// guarding against previous transmutations
-		batchProcessor.changed.set(entityId, false);
-=======
 		batchProcessor.delete(entityId);
->>>>>>> 4f83555a
 	}
 
 	/**
@@ -388,16 +378,12 @@
 	public void process() {
 		batchProcessor.update();
 		partition.process();
-<<<<<<< HEAD
-		em.clean();
-=======
 
 		IntBag pendingPurge = batchProcessor.getPendingPurge();
 		if (!pendingPurge.isEmpty()) {
 			cm.clean(pendingPurge);
 			em.clean(pendingPurge);
 		}
->>>>>>> 4f83555a
 	}
 
 	/**
