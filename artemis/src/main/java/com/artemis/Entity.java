package com.artemis;

import com.artemis.utils.Bag;

import java.util.BitSet;


/**
 * <p>
 * The entity convenience class.
 * </p><p>
 * In artemis-odb, entities are represented by an int for performance reasons.
 * For convenience, Entity class is also supported.
 * </p><p>
 * Entity instances and ids get recycled. It is not safe to retain a reference
 * to an Entity after it has been deleted from the world.
 * </p><p>
 * Cannot be instantiated outside the framework, you must create new entities
 * using World. The world creates entities via it's entity manager.
 * </p>
 * @author Arni Arent
 * @author Adrian Papari
 */
public final class Entity {

	/** The entities identifier in the world. */
	int id;
	/** The world this entity belongs to. */
	private final World world;

	/**
	 * Creates a new {@link Entity} instance in the given world.
	 * <p>
	 * This will only be called by the world via it's entity manager,
	 * and not directly by the user, as the world handles creation of entities.
	 * </p>
	 * @param world
	 * 		the world to create the entity in
	 * @param id
	 * 		the id to set
	 */
	protected Entity(World world, int id) {
		this.world = world;
		this.id = id;
	}

	/**
	 * The internal id for this entity within the framework. Id is zero or greater.
	 * <p>
	 * No other entity will have the same ID, but ID's are however reused so
	 * another entity may acquire this ID if the previous entity was deleted.
	 * </p>
	 * @return id of the entity, a positive integer.
	 */
	public int getId() {
		return id;
	}

	/**
	 * Returns a BitSet instance containing bits of the components the entity
	 * possesses.
	 * @return a BitSet containing the entities component bits
	 */
	protected BitSet getComponentBits() {
		return world.getEntityManager().componentBits(id);
	}

	/**
	 * Get entity editor.
	 * @return a fast albeit verbose editor to perform batch changes to entities.
	 */
	public EntityEdit edit() {
<<<<<<< HEAD
		return world.batchProcessor.obtainEditor(id);
=======
		return world.edit(id);
>>>>>>> 4f83555a
	}


	@Override
	public String toString() {
		return "Entity[" + id + "]";
	}

	/**
	 * Checks if the entity has been added to the world and has not been
	 * deleted from it.
	 * <p>
	 * If the entity has been disabled this will still return true.
	 * </p>
	 * @return {@code true} if it's active
	 */
	public boolean isActive() {
		return world.getEntityManager().isActive(id);
	}

	/**
	 * Retrieves component from this entity.
	 * <p>
	 * Minimize usage of this. Use {@link ComponentMapper} instead.
	 * </p>
	 * @param type
	 * 		in order to retrieve the component fast you must provide a
	 * 		ComponentType instance for the expected component
	 * @return component that matches, or {@code null} if none is found
	 */
	public Component getComponent(ComponentType type) {
		return world.getComponentManager().getComponent(id, type);
	}

	/**
	 * Slower retrieval of components from this entity.
	 * <p>
	 * Minimize usage of this. Use {@link ComponentMapper} instead.
	 * </p>
	 * @param <T>
	 * 		the expected return component class type
	 * @param type
	 * 		the expected return component class type
	 * @return component that matches, or {@code null} if none is found
	 */
	@SuppressWarnings("unchecked")
	public <T extends Component> T getComponent(Class<T> type) {
		ComponentTypeFactory tf = world.getComponentManager().typeFactory;
		return (T) getComponent(tf.getTypeFor(type));
	}

	/**
	 * Returns a bag of all components this entity has.
	 * <p>
	 * You need to reset the bag yourself if you intend to fill it more than
	 * once.
	 * </p>
	 * @param fillBag
	 * 		the bag to put the components into
	 * @return the fillBag containing the components
	 */
	public Bag<Component> getComponents(Bag<Component> fillBag) {
		return world.getComponentManager().getComponentsFor(id, fillBag);
	}

	/**
	 * Delete the entity from the world. The entity is considered to be
	 * in a final state once invoked; adding or removing components from an
	 * entity scheduled for deletion will likely throw exceptions.
	 */
	public void deleteFromWorld() {
		world.delete(id);
	}

	/**
	 * Returns the world this entity belongs to.
	 * @return world of entity.
	 */
	public World getWorld() {
		return world;
	}

	/**
	 * @return unique identifier for entities with this specific component configuration.
	 */
	public int getCompositionId() {
		return world.getEntityManager().getIdentity(id);
	}

	/** id equality */
	@Override
	public boolean equals(Object o) {
		if (this == o) return true;
		if (o == null || getClass() != o.getClass()) return false;

		Entity entity = (Entity) o;

		return id == entity.id;

	}

	/** id equality */
	public boolean equals(Entity o) {
		return o != null && o.id == id;
	}

	@Override
	public int hashCode() {
		return id;
	}
}<|MERGE_RESOLUTION|>--- conflicted
+++ resolved
@@ -70,11 +70,7 @@
 	 * @return a fast albeit verbose editor to perform batch changes to entities.
 	 */
 	public EntityEdit edit() {
-<<<<<<< HEAD
-		return world.batchProcessor.obtainEditor(id);
-=======
 		return world.edit(id);
->>>>>>> 4f83555a
 	}
 
 
