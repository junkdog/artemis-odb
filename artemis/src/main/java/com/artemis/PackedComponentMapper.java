<<<<<<< HEAD
package com.artemis;

import java.util.BitSet;

/**
 * High performance packed component retrieval from entities. Each instance
 * holds its own view of the {@link PackedComponent}.
 * <p>
 * Use this wherever you need to retrieve components from entities often and
 * fast.
 * </p>
 *
 * @author Arni Arent
 *
 * @param <A>
 *			the class type of the component
 */
class PackedComponentMapper<A extends PackedComponent> extends ComponentMapper<A> {

	/** The class of components this mapper handles. */
	private final Class<A> classType;
	
	/** Holds all components of given type in the world. */
	private final PackedComponent component;
	private final BitSet owners;

	
	/**
	 * Creates a new {@code ComponentMapper} instance handling the given type
	 * of component for the given world.
	 *
	 * @param type
	 *			the class type of components to handle
	 * @param world
	 *			the world to handle components for
	 */
	private PackedComponentMapper(Class<A> type, World world) {
		ComponentManager cm = world.getComponentManager();
		owners = cm.getPackedComponentOwners(ComponentType.getTypeFor(type));
		
		this.classType = type;
		try {
			component = classType.newInstance();
		} catch (InstantiationException e) {
			throw new InvalidComponentException(type, "Unable to instantiate component.", e);
		} catch (IllegalAccessException e) {
			throw new InvalidComponentException(type, "Missing public constructor or too restrictive access.", e);
		}
	}
	
	static PackedComponentMapper<PackedComponent> create(Class<PackedComponent> type, World world) {
		return new PackedComponentMapper<PackedComponent>(type, world);
	}

	@Override @SuppressWarnings("unchecked")
	public A get(Entity e) throws ArrayIndexOutOfBoundsException {
		component.forEntity(e);
		return (A)component;
	}
	
	@Override
	public A getSafe(Entity e) {
		return has(e) ? get(e) : null;
	}
	
	@Override
	public boolean has(Entity e) {
		return owners.get(e.getId());
	}
}
=======
package com.artemis;

import java.util.BitSet;

/**
 * High performance packed component retrieval from entities. Each instance
 * holds its own view of the {@link PackedComponent}.
 * <p>
 * Use this wherever you need to retrieve components from entities often and
 * fast.
 * </p>
 *
 * @author Arni Arent
 *
 * @param <A>
 *			the class type of the component
 */
class PackedComponentMapper<A extends PackedComponent> extends ComponentMapper<A> {

	/** The class of components this mapper handles. */
	private final Class<A> classType;
	
	/** Holds all components of given type in the world. */
	private final PackedComponent component;
	private final BitSet owners;

	/**
	 * Creates a new {@code ComponentMapper} instance handling the given type
	 * of component for the given world.
	 *
	 * @param type
	 *			the class type of components to handle
	 * @param world
	 *			the world to handle components for
	 */
	private PackedComponentMapper(Class<A> type, World world) {
		ComponentManager cm = world.getComponentManager();
		owners = cm.getPackedComponentOwners(ComponentType.getTypeFor(type));
		
		this.classType = type;
		component = newInstance(type);
	}
	
	static PackedComponentMapper<PackedComponent> create(Class<PackedComponent> type, World world) {
		return new PackedComponentMapper<PackedComponent>(type, world);
	}

	@Override @SuppressWarnings("unchecked")
	public A get(Entity e) throws ArrayIndexOutOfBoundsException {
		component.forEntity(e);
		return (A)component;
	}
	
	@Override
	public A getSafe(Entity e) {
		return has(e) ? get(e) : null;
	}
	
	@Override
	public boolean has(Entity e) {
		return owners.get(e.getId());
	}

	@Override
	public A get(Entity e, boolean forceNewInstance) throws ArrayIndexOutOfBoundsException {
		if (forceNewInstance) {
			A c = newInstance(classType);
			c.forEntity(e);
			return c;
		} else {
			return get(e);
		}
	}

	@Override
	public A getSafe(Entity e, boolean forceNewInstance) {
		if (has(e)) {
			return get(e, forceNewInstance);
		} else {
			return null;
		}
	}

	private A newInstance(Class<A> type) {
		try {
			return classType.newInstance();
		} catch (InstantiationException e) {
			throw new InvalidComponentException(type, "Unable to instantiate component.", e);
		} catch (IllegalAccessException e) {
			throw new InvalidComponentException(type, "Missing public constructor or too restrictive access.", e);
		}
	}
}
>>>>>>> 361a85c1
<|MERGE_RESOLUTION|>--- conflicted
+++ resolved
@@ -1,75 +1,3 @@
-<<<<<<< HEAD
-package com.artemis;
-
-import java.util.BitSet;
-
-/**
- * High performance packed component retrieval from entities. Each instance
- * holds its own view of the {@link PackedComponent}.
- * <p>
- * Use this wherever you need to retrieve components from entities often and
- * fast.
- * </p>
- *
- * @author Arni Arent
- *
- * @param <A>
- *			the class type of the component
- */
-class PackedComponentMapper<A extends PackedComponent> extends ComponentMapper<A> {
-
-	/** The class of components this mapper handles. */
-	private final Class<A> classType;
-	
-	/** Holds all components of given type in the world. */
-	private final PackedComponent component;
-	private final BitSet owners;
-
-	
-	/**
-	 * Creates a new {@code ComponentMapper} instance handling the given type
-	 * of component for the given world.
-	 *
-	 * @param type
-	 *			the class type of components to handle
-	 * @param world
-	 *			the world to handle components for
-	 */
-	private PackedComponentMapper(Class<A> type, World world) {
-		ComponentManager cm = world.getComponentManager();
-		owners = cm.getPackedComponentOwners(ComponentType.getTypeFor(type));
-		
-		this.classType = type;
-		try {
-			component = classType.newInstance();
-		} catch (InstantiationException e) {
-			throw new InvalidComponentException(type, "Unable to instantiate component.", e);
-		} catch (IllegalAccessException e) {
-			throw new InvalidComponentException(type, "Missing public constructor or too restrictive access.", e);
-		}
-	}
-	
-	static PackedComponentMapper<PackedComponent> create(Class<PackedComponent> type, World world) {
-		return new PackedComponentMapper<PackedComponent>(type, world);
-	}
-
-	@Override @SuppressWarnings("unchecked")
-	public A get(Entity e) throws ArrayIndexOutOfBoundsException {
-		component.forEntity(e);
-		return (A)component;
-	}
-	
-	@Override
-	public A getSafe(Entity e) {
-		return has(e) ? get(e) : null;
-	}
-	
-	@Override
-	public boolean has(Entity e) {
-		return owners.get(e.getId());
-	}
-}
-=======
 package com.artemis;
 
 import java.util.BitSet;
@@ -162,5 +90,4 @@
 			throw new InvalidComponentException(type, "Missing public constructor or too restrictive access.", e);
 		}
 	}
-}
->>>>>>> 361a85c1
+}