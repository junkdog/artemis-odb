## Change Log

#### Version: 1.0.0-SNAPSHOT
- Serialization: Removed component key integer prefix in json.
  - In case of collisions, adds an integer suffix to the key name.
- New `ArtemisPlugin` API
- New `WorldConfigurationBuilder` convenience class.
- Added `World.edit(int entityId)`
- Added `World.create()`, returns int entityId
- Managers' inserted/removed passes Entity, again.
- EntitySystem extends BaseEntitySystem, new BaseEntitySystems work directly on entityId:
  - `IteratingSystem`: `EntityProcessingSystem`.
  - `IntervalSystem` and `IntervalIteratingSystem`: `IntervalEntity*System`
  - `DelayedIteratingSystem`: `DelayedEntityProcessingSystem`
- `IteratingSystem` eligible for compile-time optimizations, like EntityProcessingSystem.
- By convention, `@Wire` is now implied on all systems and managers. Use `@SkipWire` to suppress.
- new `IntBag` methods: addAll, removeValue.
- Dropped EntityObserver methods taking single entityId.
- Removed flyweight entities
  - No more bugs due to escaping flyweights.
  - Removed artemis-odb-debug, as it's no longer needed.
- `Manager` now treated as a system.
  - `Manager` is now part of the `BaseSystem` hierarchy.
  - EntityObserver supported on all systems.
- Removed deprecated methods and classes
  - Removed `@Mapper`
  - Removed UUID related accessors on Entity and World.
- `@PackedWeaver` marked as deprecated until performance issues have been resolved.
- `EntityManager#isNew` removed.
<<<<<<< HEAD
=======
- Passive flag on systems removed.
>>>>>>> cb8773c5
- SystemInvocationStrategy#initialize added.
- **Fix**: No longer possible to accidentally add multiple systems of the same type.


#### Version: 0.13.1 - 2015-09-20
- **Fix**: Deleted entities no longer mess up subscriptions when edited in `SubscriptionListener#removed`.
- **Fix**: Deleted entities retain components.


#### Version: 0.13.0 - 2015-09-14
- **BREAKING CHANGES**
  - `World#getEntity(int)` can return inactive Entities, check state using `Entity#isActive` or
     `EntitityManager.isActive(int)`.
  - `Entity.isActive` no longer works for checking whether an entity was just created, instead
    use `EntityManager#isNew(int)`.

- New additional serialization backend: [json via libgdx](https://github.com/junkdog/artemis-odb/wiki/libgdx-jso).
  - **GWT support**, works with libgdx's HTML5 backend.
  - Supports more libgdx classes out of the box.
- New `artemis-odb-debug` artifact
  - Replaces normal artemis-odb with this (remove artemis-odb from pom/gradle/IDE)
  - Performs extra runtime checks; tries to catch run-away flyweights.
  - Incurs a rather hefty performance penalty.
- **Fix**: SubscriptionListeners#removed ids resolved to a lot of nulls.


#### Version: 0.12.1 - 2015-09-05
- **Fix**: IntDeque resets beginIndex when growing.


#### Version: 0.12.0 - 2015-09-04
- InvocationStrategy configurable via WorldConfiguration. 
- Add @SkipWire annotation to exclude injection targets.
- Entities recycled in FIFO order.
- Change EntitySubscription order to deleted/added/changed.
- Change AspectSubscription order to removed/inserted.
- **FIX**: Resolved potential "markSupported() is undefined for the type InputStream" message when
  compiling for GWT.


#### Version: 0.11.4 - 2015-08-18
- **Fix**: Excessive object creation when serializing entities.
- **Fix**: Components referencing other entities are implicitly included when serializing.
- **Fix**: SaveFileFormat should only enumerate required components.


#### Version: 0.11.3 - 2015-08-14
- **Fix**: entity reference operations could fail when loading into a fresh World instance.


#### Version: 0.11.2 - 2015-08-11
- Added boolean `WorldSerializationManager#alwaysLoadStreamMemory`, forces fully loading the stream into
  memory during loading, even if stream reports that `mark` is supported. Necessary when working
  with libgdx's FileHandles.
  - Enabled by default.
- **Fix**: Duplicate ComponentNameComparator in json module, causing failing android builds.

#### Version: 0.11.1 - 2015-08-11
- **Fix**: Entities not registered as added to world *during* batch entity synchronization.


#### Version: 0.11.0 - 2015-08-10
- **BREAKING CHANGES**
  - EntitySubscription's inserted/removed method pass an IntBag
    of entity ids, instead of a Bag of entities.
  - EntityObserver's methods pass entity id.

- Optionally [customized injection](https://github.com/junkdog/artemis-odb/wiki/Customized-injection) strategies.
  - Injector caches class members per default.
- Serialize to json.
  - New [WorldSerializationManager](https://github.com/junkdog/artemis-odb/blob/master/artemis/src/main/java/com/artemis/managers/WorldSerializationManager.java).
  - Customize output by extending SaveFileFormat.
  - Uses [JsonBeans](https://github.com/EsotericSoftware/jsonbeans) behind the scenes.
- ComponentMappers now also sport get(int)/has(int) methods.
- Entity get/setUuid deprecated.
- Add getTag method to TagManager 
- Bag does equality comparisons, always.
- EntityManager counters stubbed and deprecated.
- **Fix**: UuidEntityManager deleted reused UUID's entity reference if it was created/deleted
  during the same tick.
- **Fix**: `@SafeVarargs` on Aspect - no more warnings.
- **Fix**: Replaced pooled components were not returned to pool.

#### Version: 0.10.2 - 2015-07-20
- **Fix**: Transmuters didn't resolve flyweight instances.


#### Version: 0.10.1 - 2015-07-20
- **Fix**: Reduced visibility of AspectionSubscriptionManager constructor.
- **Fix**: NPE related to `EntitySubscription#createSubscription`.


#### Version: 0.10.0 - 2015-07-19
- **MINOR BREAKING CHANGES**
  - BaseSystem is now the most basic system type.
    - World#getSystems returns Bag<BaseSystem>.
  - EntitySystem constructor expects Aspect.Builder:
    - Implies existing classes have to be recompiled against this release.
	- Existing custom entity systems need to pass Aspect.Builder to EntitySystem.
  - EntitySystem no longer implements EntityObserver.
  - ArtemisProfiler#initialize now requires BaseSystem instead of EntitySystem.
  - VoidEntitySystem no longer subclass of EntitySystem.
  - **`setSystem`** and **`setManager`** now under `WorldConfiguration`. This
    effectively removes `World#initialize`, as initializations happens inside
	World's constructor.

- New internal EntitySubscription and accompanying AspectSubscriptionManager
  resulting in cleaner and more flexible EntitySystems.
- SystemInvocationStrategy opening up for more granular control over system  processing.
  - Default strategy behaves as before.
- Aspect split into Aspect and Aspect.Builder.
  - Simplified static method names, mirroring Aspect's old instance methods.
- EntityFactories support for enum values.
- Children of EntitySystems can create flyweight entities.
- **Fix**: Uninitialized worlds threw cryptic NPE when invoking #process.
- **Fix**: `World#createFactory(Class<EntityFactory>)` was package local.
- **Fix**: `Entity#edit` used together with EntityTransmuters or Archetypes
  caused the wrong compositionId to be reported, if all changes took place
  during the same processing round..

#### Version: 0.9.0 - 2015-02-03
- **MINOR BREAKING CHANGES**
  - Entity instances should never be compared by reference equality; always do
    `entity1.equals(entity2)`.
  - It is no longer valid to add additional managers or systems to initialized worlds.

- MundaneWireException thrown by World#inject if class lacks @Wire.
  Previously, it silently failed to inject.
- Systems' entity iteration speed slightly faster.
- New EntityTransmuter class, an alternative but more efficient way of adding/removing
  components.
- Optimized entity removal speed. 
- Adding and removing existing entities from systems is now considerably faster.
- Add enablePackedWeaving to maven, gradle and CLI tool.
- Reduced EntitySystem memory footprint by 2/3.
- **Fix**: Entity systems can now subscribe to all entities when aspect is empty.
- **Fix**: EntityFactory annotation processor sometimes failed generating the
  factory implementation when running from within Eclipse.

#### Version: 0.8.1 - 2014-11-10
- CLI command for configuring eclipse projects with annotation processor (entity factories)
- **Fix**: Adding a component to an archetyped entity prior to it being added to the world
  resulted in the component never being registered.
  - Note that editing an entity created by an archetype voids the performance benefit of archetypes..

#### Version: 0.8.0 - 2014-10-20
- **MINOR BREAKING CHANGES**
  - Archetype moved to `com.artemis` package.

- Auto-generate [EntityFactories](https://github.com/junkdog/artemis-odb/wiki/EntityFactory).
- ArchetypeBuilder constructor accepts null passed as parent.

#### Version: 0.7.2 - 2014-10-08
- **Fix**: Chaining Entity#edit caused the internal bitset to reset
  between component removals.

#### Version: 0.7.1 - 2014-09-24
- Gradle plugin for bytecode weaving. See [Weave Automation](https://github.com/junkdog/artemis-odb/wiki/Weave-Automation)
- Faster removal of components.

#### Version: 0.7.0 - 2014-09-21

- **MINOR BREAKING CHANGES**
  - Entity state changes aren't reflected until the next system starts processing
    or a new `World#process` round begins, whichever comes first. 
  - Removed initial parameter (type) from Aspect methods; this changes the method
    descriptor, requiring any project to be recompiled.

- The GWT backend can now read values off annotations.
- **Bytecode optimizations:** (invoked via maven plugin or the CLI tool)
  - [Automatically optimize entity processing systems](https://github.com/junkdog/artemis-odb/wiki/Optimizing-Entity-Systems).
  - `@PackedWeaver` components no longer overwrite data in multi-World scenarios.
- Removed `artemis-benchmark`, refer to [entity-system-benchmarks](https://github.com/junkdog/entity-system-benchmarks) instead.
- It's no longer necessary to call `Entity#changedInWorld` and `Entity#addToWorld`
  - Use `Entity#edit` when adding or removing components.
- **Adding and removing entities to systems is now approximately 150% faster**.
  - Entity compositions are no longer primarily identified by BitSets, but instead
    have a compositionId - EntitySystems track which composition ids are of interest.
  - `ArchetypeBuilder` and `Archetype` precalculates compositionId, allowing for greatly increased
    insertion performance.
  - Optimized `EntitySystem#check`, entities are processed in bulk, less checks when removing entities,
    removed systemIndex.
- [@Profile](https://github.com/junkdog/artemis-odb/wiki/@Profile) entity systems with custom classes.
- New WorldConfiguration class
  - Set expected entity count
  - Limit number of rebuilt active entities per system/tick. Rebuilt indices ensure entities are
    processed in sequential order.
- New interface `PackedComponent.DisposedWithWorld` for freeing packed components' resources when
  disposing the world.
  - Automatically added to all `@PackedWeaver` components.
- `World#inject(Object)` can inject normal java classes with artemis types.
  - Requires that the injected object is annotated with `@Wire`
- Less bounds checking for PackedComponents.
- Added `World#getManagers` method.
- Lots of methods now deprecated
  - These will be removed when 1.0.0 is released.
  - See the `@deprecated` notice for how things work in the new world.
- maven plugin registered as "artemis-odb", ie `mvn artemis-odb:matrix`, or `mvn artemis-odb:artemis`
- **Fix**: `@PooledWeaver` wasn't resetting components.
  - Additionaly, only primitive fields are reset - objects are left intact.
- **Fix**: `EntityManager#getActiveEntityCount` could report the wrong number if entities were
  deleted before having been added to the world.
- **Fix**: Disabled entities are no longer added to systems.
- **Fix**: `EntityManager#isActive` could throw an OOB exception..
- **FIX**: Possible IOOB in `@PackedWeaver` components when accessing component data.

#### Version: 0.6.5 - 2014-07-17
- Better support for multiple concurrent worlds in regards to memory usage.
- Smaller entity instances.
- **Fix**: Actually fixed GWT support, bumped gwt to 2.6.0.

#### Version: 0.6.3 - 2014-07-07
- **Fix**: Potential IOOB exceptions in UuidEntityManager.

#### Version: 0.6.2 - 2014-07-07
- UUID is now optional for entities.
  - Add UuidEntityManager to automatically map UUID:s to entities.
  - UUID:s are lazily instantiated.
- **Fix**: GWT build was broken in 0.6.1.

#### Version: 0.6.1 - 2014-07-03
- New standalone `artemis-odb-cli` artifact:
  - Handles weaving (new in 0.6.1) and matrix generation.
  - Replaces `artemis-odb-matrix-X.Y.Z-cli.jar`.
- **Fix**: OOB Exception in ComponentManager with componentsByType when component types > 64.
- **Fix**: Calling `Entity#changedInWorld` before an entity is added to the world yields null.

#### Version: 0.6.0 - 2014-06-01
- **GWT support** ([demo](http://flet.github.io/spaceship-warrior-redux/)) sporting
  [libgdx](https://github.com/libgdx/libgdx)'s reflection wrapper code.
  - This means that `@Mapper` and `@Wire` works for GWT builds too.
  - Note: `@PooledWeaver` and `@PackedWeaver` don't work under GWT, though the presence
    of the annotations doesn't break anything.
- Automatically generate a bird's eye view of artemis: **[Component Dependency Matrix][CDM]**.
- **Faux structs** with [@PackedWeaver][Struct]`.
  - Looks and behaves just like normal java classes.
  - Direct field access works - no need to generate getters and setters - i.e. `position.x += 0.24f` is valid.
  - Contiguously stored in memory, internally backed by a shared `ByteBuffer.allocateDirect()`.
  - Works for all components composed of primitive types.
- Entity systems and managers can `@Wire` (inject) anything from the world: will eventually
  replace `@Mapper`. No need to annotate each field - just annotate the class and artemis
  will take care of injecting applicable fields.
  - `@Wire` can inject parent classes too.
  - `@Wire` can resolve non-final references. Eg, AbstractEntityFactory is resolved as
    EntityFactory etc. See [test/example](https://github.com/junkdog/artemis-odb/blob/6eb51ccc7a72a4ff16737277f609a58f9cae94ca/artemis/src/test/java/com/artemis/SmarterWireTest.java#L39).
- EntitySystems process entities in ascending id order.
  - Considerably faster processing when memory access is aligned (potential biggest gains from
    PackedComponents).
  - Slightly slower insert/remove (3-4% with 4096 entities)
- New optional `UuidEntityManager`, tracks entities by UUID.
- Optional `expectedEntityCount` parameters in `World` constructor.
- `-DideFriendlyPacking`: If true, will leave field stubs to keep IDE:s 
  happy after transformations. Defaults to false.
- `-DenablePooledWeaving`: Enables weaving of pooled components (more viable on
  Android than JVM). Defaults to true.
- `-DenableArtemisPlugin`: If set to false, no weaving will take place (useful
  for debugging).
- **Fix**: Possible NPE when removing recently created entities.
- **Fix**: `Entity#getComponent` would sometimes throw an `ArrayIndexOutOfBoundsException`.

#### Version: 0.5.0 - 2013-11-24
 - Changed artemis to a multi-module project (the `artemis` folder is the old root).
 - Entity instances are recycled.
 - New component types, `PooledComponent` and `PackedComponent`.
   - Optionally transform components with `@PackedWeaver` and `@PooledWeaver` by
     configuring the `artemis-odb-maven-plugin`.
 - New method `Entity#createComponent(Class<Component>)`.
 - Annotation processor validates pooled and packed component types.
 - Managers support `@Mapper` annotation.
 - No longer necessary to stub `Manager#initialize()`.
 - `GroupManager#getGroups` returns an empty bag if entity isn't in any group.
 - `World#dispose` for disposing managers and systems with managed resources.
 - **Fix**: DelayedEntityProcessingSystem prematurely expired entities.
 - **Fix**: Recycled entities would sometimes have their components cleared when
   recycled during the same round as the original entity was deleted.
 - **Fix**: GroupManager avoids duplicate entities and removes them upon deletion.

 [CDM]: https://github.com/junkdog/artemis-odb/wiki/Component-Dependency-Matrix
 [Struct]: https://github.com/junkdog/artemis-odb/wiki/Packed-Weaver<|MERGE_RESOLUTION|>--- conflicted
+++ resolved
@@ -27,10 +27,7 @@
   - Removed UUID related accessors on Entity and World.
 - `@PackedWeaver` marked as deprecated until performance issues have been resolved.
 - `EntityManager#isNew` removed.
-<<<<<<< HEAD
-=======
 - Passive flag on systems removed.
->>>>>>> cb8773c5
 - SystemInvocationStrategy#initialize added.
 - **Fix**: No longer possible to accidentally add multiple systems of the same type.
 
